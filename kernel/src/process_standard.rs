--- conflicted
+++ resolved
@@ -466,36 +466,8 @@
         self.tasks.map_or(0, |tasks| tasks.len())
     }
 
-<<<<<<< HEAD
-    fn mem_start(&self) -> *const u8 {
-        self.memory_start
-    }
-
-    fn mem_end(&self) -> *const u8 {
-        self.memory_start.wrapping_add(self.memory_len)
-    }
-
-    fn flash_start(&self) -> *const u8 {
-        self.flash.as_ptr()
-    }
-
-    fn flash_integrity_end(&self) -> *const u8 {
-        let binary_end = self.header.get_binary_end() as usize;
-        ((self.flash.as_ptr() as usize) + binary_end) as *const u8
-    }
-    
-    fn flash_non_protected_start(&self) -> *const u8 {
-        ((self.flash.as_ptr() as usize) + self.header.get_app_start_offset() as usize) as *const u8
-    }
-
-    fn get_command_permissions(
-        &self,
-        driver_num: usize,
-        offset: Option<usize>,
-    ) -> CommandPermissions {
-=======
+
     fn get_command_permissions(&self, driver_num: usize, offset: usize) -> CommandPermissions {
->>>>>>> 3db9b359
         self.header.get_command_permissions(driver_num, offset)
     }
 
@@ -1163,6 +1135,8 @@
         ProcessAddresses {
             flash_start: self.flash_start() as usize,
             flash_non_protected_start: self.flash_non_protected_start() as usize,
+            flash_integrity_end: ((self.flash.as_ptr() as usize) +
+                                  (self.header.get_binary_end() as usize)) as *const u8,
             flash_end: self.flash_end() as usize,
             sram_start: self.mem_start() as usize,
             sram_app_brk: self.app_memory_break() as usize,
@@ -1177,6 +1151,7 @@
             sram_stack_bottom: self.debug.map_or(None, |debug| {
                 debug.app_stack_min_pointer.map(|p| p as usize)
             }),
+            
         }
     }
 
