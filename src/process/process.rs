--- conflicted
+++ resolved
@@ -61,9 +61,7 @@
     got_start_offset: usize,  /* Offset to start of GOT */
     got_end_offset: usize,    /* Offset to end of GOT */
     bss_start_offset: usize,  /* Offset to start of BSS */
-    bss_end_offset: usize,    /* Offset to end of BSS */
-    rel_start_offset: usize,  /* Offset to start of relocation data */
-    rel_end_offset: usize    /* Offset to end of relocation data */
+    bss_end_offset: usize    /* Offset to end of BSS */
 }
 
 pub struct Process<'a> {
@@ -153,22 +151,6 @@
 
         target_data.clone_from_slice(init_data);
 
-<<<<<<< HEAD
-        // Fixup function for GOT and relocation data sections
-        let fixup = |start_offset: usize, end_offset: usize| {
-            let mut cur = exposed_memory_start.offset(start_offset as isize) as *mut usize;
-            let end = exposed_memory_start.offset(end_offset as isize) as *mut usize;
-            while cur != end {
-                let entry = *cur;
-                if (entry & 0x80000000) == 0 {
-                    // Regular data (memory relative)
-                    *cur = entry + (exposed_memory_start as usize);
-                } else {
-                    // rodata or function pointer (code relative)
-                    *cur = (entry ^ 0x80000000) + (start_addr as usize);
-                }
-                cur = cur.offset(1);
-=======
         let fixup = |addr: *mut usize| {
             let entry = *addr;
             if (entry & 0x80000000) == 0 {
@@ -177,24 +159,16 @@
             } else {
                 // rodata or function pointer (code relative)
                 *addr = (entry ^ 0x80000000) + (start_addr as usize);
->>>>>>> 998b08d9
             }
         };
 
         // Fixup Global Offset Table
-<<<<<<< HEAD
-        fixup(load_info.got_start_offset, load_info.got_end_offset);
-
-        // Fixup relocation data
-        fixup(load_info.rel_start_offset, load_info.rel_end_offset);
-=======
         let mut got_cur = exposed_memory_start.offset(load_info.got_start_offset as isize) as *mut usize;
         let got_end = exposed_memory_start.offset(load_info.got_end_offset as isize) as *mut usize;
         while got_cur != got_end {
             fixup(got_cur);
             got_cur = got_cur.offset(1);
         }
->>>>>>> 998b08d9
 
         // Fixup relocation data
         for (i, addr) in rel_data.iter().enumerate() {
