# Makefile for building the tock kernel for the NUCLEO-429ZI platform
#
TARGET=thumbv7em-none-eabi
PLATFORM=nucleo_f429zi

<<<<<<< HEAD
# Add this flag before including Makefile.common
RUSTC_FLAGS = --cfg stm32f42x

=======
>>>>>>> fd75d3a9
include ../Makefile.common

OPENOCD=openocd
OPENOCD_OPTIONS=-f openocd.cfg

# Default target for installing the kernel.
.PHONY: install
install: flash

.PHONY: flash-debug
flash-debug: $(TOCK_ROOT_DIRECTORY)target/$(TARGET)/debug/$(PLATFORM).elf
	$(OPENOCD) $(OPENOCD_OPTIONS) -c "init; reset halt; flash write_image erase $<; verify_image $<; reset; shutdown"

.PHONY: flash
flash: $(TOCK_ROOT_DIRECTORY)target/$(TARGET)/release/$(PLATFORM).elf
	$(OPENOCD) $(OPENOCD_OPTIONS) -c "init; reset halt; flash write_image erase $<; verify_image $<; reset; shutdown"

.PHONY: program
program: $(TOCK_ROOT_DIRECTORY)target/$(TARGET)/debug/$(PLATFORM).elf
	$(error See README.md and update this section accordingly)<|MERGE_RESOLUTION|>--- conflicted
+++ resolved
@@ -3,12 +3,6 @@
 TARGET=thumbv7em-none-eabi
 PLATFORM=nucleo_f429zi
 
-<<<<<<< HEAD
-# Add this flag before including Makefile.common
-RUSTC_FLAGS = --cfg stm32f42x
-
-=======
->>>>>>> fd75d3a9
 include ../Makefile.common
 
 OPENOCD=openocd
