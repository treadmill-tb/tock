//! Board file for LowRISC OpenTitan RISC-V development platform.
//!
//! - <https://opentitan.org/>

#![no_std]
// Disable this attribute when documenting, as a workaround for
// https://github.com/rust-lang/rust/issues/62184.
#![cfg_attr(not(doc), no_main)]
#![feature(const_in_array_repeat_expressions)]

use capsules::virtual_alarm::{MuxAlarm, VirtualMuxAlarm};
use capsules::virtual_hmac::VirtualMuxHmac;
use kernel::capabilities;
use kernel::common::dynamic_deferred_call::{DynamicDeferredCall, DynamicDeferredCallClientState};
use kernel::component::Component;
use kernel::hil;
use kernel::hil::i2c::I2CMaster;
use kernel::hil::time::Alarm;
use kernel::hil::usb::Client;
use kernel::Chip;
use kernel::Platform;
use kernel::{create_capability, debug, static_init};
use rv32i::csr;

#[allow(dead_code)]
mod aes_test;

#[allow(dead_code)]
mod multi_alarm_test;

pub mod io;
pub mod usb;

//
// Actual memory for holding the active process structures. Need an empty list
// at least.
static mut PROCESSES: [Option<&'static dyn kernel::procs::ProcessType>; 4] =
    [None, None, None, None];

static mut CHIP: Option<
    &'static earlgrey::chip::EarlGrey<VirtualMuxAlarm<'static, earlgrey::timer::RvTimer>>,
> = None;

// How should the kernel respond when a process faults.
const FAULT_RESPONSE: kernel::procs::FaultResponse = kernel::procs::FaultResponse::Panic;

/// Dummy buffer that causes the linker to reserve enough space for the stack.
#[no_mangle]
#[link_section = ".stack_buffer"]
pub static mut STACK_MEMORY: [u8; 0x1000] = [0; 0x1000];

/// A structure representing this platform that holds references to all
/// capsules for this platform. We've included an alarm and console.
struct OpenTitan {
    led: &'static capsules::led::LED<'static, earlgrey::gpio::GpioPin<'static>>,
    gpio: &'static capsules::gpio::GPIO<'static, earlgrey::gpio::GpioPin<'static>>,
    console: &'static capsules::console::Console<'static>,
    alarm: &'static capsules::alarm::AlarmDriver<
        'static,
        VirtualMuxAlarm<'static, earlgrey::timer::RvTimer<'static>>,
    >,
    hmac: &'static capsules::hmac::HmacDriver<
        'static,
        VirtualMuxHmac<'static, lowrisc::hmac::Hmac<'static>, [u8; 32]>,
        [u8; 32],
    >,
    lldb: &'static capsules::low_level_debug::LowLevelDebug<
        'static,
        capsules::virtual_uart::UartDevice<'static>,
    >,
    usb: &'static capsules::usb::usb_user::UsbSyscallDriver<
        'static,
        capsules::usb::usbc_client::Client<'static, lowrisc::usbdev::Usb<'static>>,
    >,
    i2c_master: &'static capsules::i2c_master::I2CMasterDriver<lowrisc::i2c::I2c<'static>>,
}

/// Mapping of integer syscalls to objects that implement syscalls.
impl Platform for OpenTitan {
    fn with_driver<F, R>(&self, driver_num: usize, f: F) -> R
    where
        F: FnOnce(Option<&dyn kernel::Driver>) -> R,
    {
        match driver_num {
            capsules::led::DRIVER_NUM => f(Some(self.led)),
            capsules::hmac::DRIVER_NUM => f(Some(self.hmac)),
            capsules::gpio::DRIVER_NUM => f(Some(self.gpio)),
            capsules::console::DRIVER_NUM => f(Some(self.console)),
            capsules::alarm::DRIVER_NUM => f(Some(self.alarm)),
            capsules::low_level_debug::DRIVER_NUM => f(Some(self.lldb)),
            capsules::usb::usb_user::DRIVER_NUM => f(Some(self.usb)),
            capsules::i2c_master::DRIVER_NUM => f(Some(self.i2c_master)),
            _ => f(None),
        }
    }
}

/// Reset Handler.
///
/// This function is called from the arch crate after some very basic RISC-V
/// setup.
#[no_mangle]
pub unsafe fn reset_handler() {
    // Basic setup of the platform.
    rv32i::init_memory();
    // Ibex-specific handler
    earlgrey::chip::configure_trap_handler();

    // initialize capabilities
    let process_mgmt_cap = create_capability!(capabilities::ProcessManagementCapability);
    let memory_allocation_cap = create_capability!(capabilities::MemoryAllocationCapability);

    let main_loop_cap = create_capability!(capabilities::MainLoopCapability);

    let board_kernel = static_init!(kernel::Kernel, kernel::Kernel::new(&PROCESSES));

    let dynamic_deferred_call_clients =
        static_init!([DynamicDeferredCallClientState; 1], Default::default());
    let dynamic_deferred_caller = static_init!(
        DynamicDeferredCall,
        DynamicDeferredCall::new(dynamic_deferred_call_clients)
    );
    DynamicDeferredCall::set_global_instance(dynamic_deferred_caller);

    // Configure kernel debug gpios as early as possible
    kernel::debug::assign_gpios(
        Some(&earlgrey::gpio::PORT[7]), // First LED
        None,
        None,
    );

    // Create a shared UART channel for the console and for kernel debug.
    let uart_mux = components::console::UartMuxComponent::new(
        &earlgrey::uart::UART0,
        earlgrey::uart::UART0_BAUDRATE,
        dynamic_deferred_caller,
    )
    .finalize(());

    // LEDs
    // Start with half on and half off
    let led = components::led::LedsComponent::new(components::led_component_helper!(
        earlgrey::gpio::GpioPin,
        (
            &earlgrey::gpio::PORT[8],
            kernel::hil::gpio::ActivationMode::ActiveHigh
        ),
        (
            &earlgrey::gpio::PORT[9],
            kernel::hil::gpio::ActivationMode::ActiveHigh
        ),
        (
            &earlgrey::gpio::PORT[10],
            kernel::hil::gpio::ActivationMode::ActiveHigh
        ),
        (
            &earlgrey::gpio::PORT[11],
            kernel::hil::gpio::ActivationMode::ActiveHigh
        ),
        (
            &earlgrey::gpio::PORT[12],
            kernel::hil::gpio::ActivationMode::ActiveHigh
        ),
        (
            &earlgrey::gpio::PORT[13],
            kernel::hil::gpio::ActivationMode::ActiveHigh
        ),
        (
            &earlgrey::gpio::PORT[14],
            kernel::hil::gpio::ActivationMode::ActiveHigh
        ),
        (
            &earlgrey::gpio::PORT[15],
            kernel::hil::gpio::ActivationMode::ActiveHigh
        )
    ))
    .finalize(components::led_component_buf!(earlgrey::gpio::GpioPin));

    let gpio = components::gpio::GpioComponent::new(
        board_kernel,
        components::gpio_component_helper!(
            earlgrey::gpio::GpioPin,
            0 => &earlgrey::gpio::PORT[0],
            1 => &earlgrey::gpio::PORT[1],
            2 => &earlgrey::gpio::PORT[2],
            3 => &earlgrey::gpio::PORT[3],
            4 => &earlgrey::gpio::PORT[4],
            5 => &earlgrey::gpio::PORT[5],
            6 => &earlgrey::gpio::PORT[6],
            7 => &earlgrey::gpio::PORT[15]
        ),
    )
    .finalize(components::gpio_component_buf!(earlgrey::gpio::GpioPin));

    let alarm = &earlgrey::timer::TIMER;
    alarm.setup();

    // Create a shared virtualization mux layer on top of a single hardware
    // alarm.
    let mux_alarm = static_init!(
        MuxAlarm<'static, earlgrey::timer::RvTimer>,
        MuxAlarm::new(alarm)
    );
    hil::time::Alarm::set_alarm_client(&earlgrey::timer::TIMER, mux_alarm);

    // Alarm
    let virtual_alarm_user = static_init!(
        VirtualMuxAlarm<'static, earlgrey::timer::RvTimer>,
        VirtualMuxAlarm::new(mux_alarm)
    );
    let scheduler_timer_virtual_alarm = static_init!(
        VirtualMuxAlarm<'static, earlgrey::timer::RvTimer>,
        VirtualMuxAlarm::new(mux_alarm)
    );
    let alarm = static_init!(
        capsules::alarm::AlarmDriver<'static, VirtualMuxAlarm<'static, earlgrey::timer::RvTimer>>,
        capsules::alarm::AlarmDriver::new(
            virtual_alarm_user,
            board_kernel.create_grant(&memory_allocation_cap)
        )
    );
    hil::time::Alarm::set_alarm_client(virtual_alarm_user, alarm);

    let chip = static_init!(
        earlgrey::chip::EarlGrey<VirtualMuxAlarm<'static, earlgrey::timer::RvTimer>>,
        earlgrey::chip::EarlGrey::new(scheduler_timer_virtual_alarm)
    );
    scheduler_timer_virtual_alarm.set_alarm_client(chip.scheduler_timer());
    CHIP = Some(chip);

    // Need to enable all interrupts for Tock Kernel
    chip.enable_plic_interrupts();
    // enable interrupts globally
    csr::CSR
        .mie
        .modify(csr::mie::mie::msoft::SET + csr::mie::mie::mtimer::SET + csr::mie::mie::mext::SET);
    csr::CSR.mstatus.modify(csr::mstatus::mstatus::mie::SET);

    // Setup the console.
    let console = components::console::ConsoleComponent::new(board_kernel, uart_mux).finalize(());
    // Create the debugger object that handles calls to `debug!()`.
    components::debug_writer::DebugWriterComponent::new(uart_mux).finalize(());

    let lldb = components::lldb::LowLevelDebugComponent::new(board_kernel, uart_mux).finalize(());

    let hmac_data_buffer = static_init!([u8; 64], [0; 64]);
    let hmac_dest_buffer = static_init!([u8; 32], [0; 32]);

    let mux_hmac = components::hmac::HmacMuxComponent::new(&earlgrey::hmac::HMAC).finalize(
        components::hmac_mux_component_helper!(lowrisc::hmac::Hmac, [u8; 32]),
    );

    let hmac = components::hmac::HmacComponent::new(
        board_kernel,
        &mux_hmac,
        hmac_data_buffer,
        hmac_dest_buffer,
    )
    .finalize(components::hmac_component_helper!(
        lowrisc::hmac::Hmac,
        [u8; 32]
    ));

    let i2c_master = static_init!(
        capsules::i2c_master::I2CMasterDriver<lowrisc::i2c::I2c<'static>>,
        capsules::i2c_master::I2CMasterDriver::new(
            &earlgrey::i2c::I2C,
            &mut capsules::i2c_master::BUF,
            board_kernel.create_grant(&memory_allocation_cap)
        )
    );

    earlgrey::i2c::I2C.set_master_client(i2c_master);
<<<<<<< HEAD
    multi_alarm_test::run_multi_alarm(mux_alarm);
=======

    let usb = usb::UsbComponent::new(board_kernel).finalize(());

    // Create the strings we include in the USB descriptor.
    let strings = static_init!(
        [&str; 3],
        [
            "LowRISC.",           // Manufacturer
            "OpenTitan - TockOS", // Product
            "18d1:503a",          // Serial number
        ]
    );

    let cdc = components::cdc::CdcAcmComponent::new(
        &earlgrey::usbdev::USB,
        capsules::usb::cdc::MAX_CTRL_PACKET_SIZE_NRF52840,
        0x18d1, // 0x18d1 Google Inc.
        0x503a, // lowRISC generic FS USB
        strings,
    )
    .finalize(components::usb_cdc_acm_component_helper!(
        lowrisc::usbdev::Usb
    ));

    // Configure the USB stack to enable a serial port over CDC-ACM.
    cdc.enable();
    cdc.attach();

    debug!("OpenTitan initialisation complete. Entering main loop");
>>>>>>> add1e631

    /// These symbols are defined in the linker script.
    extern "C" {
        /// Beginning of the ROM region containing app images.
        static _sapps: u8;
        /// End of the ROM region containing app images.
        static _eapps: u8;
        /// Beginning of the RAM region for app memory.
        static mut _sappmem: u8;
        /// End of the RAM region for app memory.
        static _eappmem: u8;
    }

    let opentitan = OpenTitan {
        gpio: gpio,
        led: led,
        console: console,
        alarm: alarm,
        hmac,
        lldb: lldb,
        usb,
        i2c_master,
    };

    kernel::procs::load_processes(
        board_kernel,
        chip,
        core::slice::from_raw_parts(
            &_sapps as *const u8,
            &_eapps as *const u8 as usize - &_sapps as *const u8 as usize,
        ),
        core::slice::from_raw_parts_mut(
            &mut _sappmem as *mut u8,
            &_eappmem as *const u8 as usize - &_sappmem as *const u8 as usize,
        ),
        &mut PROCESSES,
        FAULT_RESPONSE,
        &process_mgmt_cap,
    )
    .unwrap_or_else(|err| {
        debug!("Error loading processes!");
        debug!("{:?}", err);
    });
    debug!("OpenTitan initialisation complete. Entering main loop");

    let scheduler = components::sched::priority::PriorityComponent::new(board_kernel).finalize(());
    board_kernel.kernel_loop(&opentitan, chip, None, scheduler, &main_loop_cap);
}<|MERGE_RESOLUTION|>--- conflicted
+++ resolved
@@ -271,9 +271,7 @@
     );
 
     earlgrey::i2c::I2C.set_master_client(i2c_master);
-<<<<<<< HEAD
     multi_alarm_test::run_multi_alarm(mux_alarm);
-=======
 
     let usb = usb::UsbComponent::new(board_kernel).finalize(());
 
@@ -301,9 +299,6 @@
     // Configure the USB stack to enable a serial port over CDC-ACM.
     cdc.enable();
     cdc.attach();
-
-    debug!("OpenTitan initialisation complete. Entering main loop");
->>>>>>> add1e631
 
     /// These symbols are defined in the linker script.
     extern "C" {
